--- conflicted
+++ resolved
@@ -26,17 +26,12 @@
   return majorType << 5;
 }
 
-<<<<<<< HEAD
-let target = new Uint8Array(INITIAL_BUFFER_SIZE);
+let target: Uint8Array<ArrayBufferLike> = new Uint8Array(INITIAL_BUFFER_SIZE);
 let targetView = new DataView(
   target.buffer,
   target.byteOffset,
   target.byteLength,
 );
-=======
-let target: Uint8Array<ArrayBufferLike> = new Uint8Array(INITIAL_BUFFER_SIZE);
-let targetView = new DataView(target.buffer);
->>>>>>> 9385ded5
 let bytesOffset = 0;
 let mapEntries: [string, CborValue][] = [];
 
